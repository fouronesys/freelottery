#!/usr/bin/env python3
"""
Sistema Unificado de Análisis de Quiniela Loteka
Interfaz simplificada con 3 secciones principales
"""

import time
import sys

# Sistema de logging para debugging en CapRover
def log_timing(message):
    timestamp = time.time()
    print(f"[TIMING {timestamp:.3f}] {message}", flush=True)
    sys.stdout.flush()

log_timing("🚀 INICIO: Importando librerías básicas...")

import streamlit as st
import pandas as pd
import plotly.express as px
import plotly.graph_objects as go
from datetime import datetime, timedelta
import json

log_timing("✅ COMPLETADO: Librerías básicas importadas")

# Importar los nuevos servicios unificados
log_timing("🔄 INICIO: Importando servicios unificados...")
from unified_prediction_service import UnifiedPredictionService
log_timing("✅ COMPLETADO: UnifiedPredictionService importado")
from unified_analytics_engine import UnifiedAnalyticsEngine
log_timing("✅ COMPLETADO: UnifiedAnalyticsEngine importado")
from database import DatabaseManager
log_timing("✅ COMPLETADO: DatabaseManager importado")

# Configuración de página
st.set_page_config(
    page_title="Quiniela Loteka - Sistema Unificado",
    page_icon="🎲",
    layout="wide",
    initial_sidebar_state="collapsed"
)

# CSS personalizado para interfaz moderna y mejor contraste
st.markdown("""
<style>
    /* Variables CSS para paleta de colores moderna */
    :root {
        --primary-600: #4F46E5;
        --primary-700: #4338CA;
        --primary-50: #EEF2FF;
        --primary-100: #E0E7FF;
        --primary-200: #C7D2FE;
        --secondary-600: #059669;
        --secondary-700: #047857;
        --accent-500: #F59E0B;
        --accent-600: #D97706;
        --danger-500: #EF4444;
        --danger-600: #DC2626;
        --neutral-50: #FAFAFA;
        --neutral-100: #F5F5F5;
        --neutral-200: #E5E5E5;
        --neutral-300: #D1D5DB;
        --neutral-700: #374151;
        --neutral-800: #1F2937;
        --neutral-900: #111827;
        --glass-bg: rgba(255, 255, 255, 0.1);
        --shadow-sm: 0 1px 2px 0 rgba(0, 0, 0, 0.05);
        --shadow-md: 0 4px 6px -1px rgba(0, 0, 0, 0.1), 0 2px 4px -1px rgba(0, 0, 0, 0.06);
        --shadow-lg: 0 10px 15px -3px rgba(0, 0, 0, 0.1), 0 4px 6px -2px rgba(0, 0, 0, 0.05);
        --shadow-xl: 0 20px 25px -5px rgba(0, 0, 0, 0.1), 0 10px 10px -5px rgba(0, 0, 0, 0.04);
    }
    
    /* Fuentes y tipografía moderna */
    @import url('https://fonts.googleapis.com/css2?family=Inter:wght@400;500;600;700&display=swap');
    
    .stApp {
        font-family: 'Inter', -apple-system, BlinkMacSystemFont, 'Segoe UI', sans-serif;
    }
    
    /* Header principal con diseño moderno */
    .main-header {
        background: linear-gradient(135deg, var(--primary-600) 0%, var(--primary-700) 100%);
        padding: 2.5rem 2rem;
        border-radius: 20px;
        color: white;
        margin-bottom: 3rem;
        text-align: center;
        box-shadow: var(--shadow-xl);
        position: relative;
        overflow: hidden;
    }
    
    .main-header::before {
        content: '';
        position: absolute;
        top: 0;
        left: 0;
        right: 0;
        bottom: 0;
        background: linear-gradient(45deg, transparent 30%, rgba(255,255,255,0.1) 50%, transparent 70%);
        opacity: 0.3;
        pointer-events: none;
    }
    
    .main-header h1 {
        font-size: 2.5rem;
        font-weight: 700;
        margin-bottom: 0.5rem;
        text-shadow: 0 2px 4px rgba(0,0,0,0.1);
    }
    
    .main-header p {
        font-size: 1.2rem;
        opacity: 0.9;
        font-weight: 400;
        margin: 0;
    }
    
    /* Tarjetas de métricas modernizadas */
    .metric-card {
        background: white;
        padding: 1.75rem;
        border-radius: 16px;
        border: 1px solid var(--neutral-200);
        margin-bottom: 1.5rem;
        box-shadow: var(--shadow-md);
        transition: all 0.3s cubic-bezier(0.4, 0, 0.2, 1);
        position: relative;
        overflow: hidden;
    }
    
    .metric-card::before {
        content: '';
        position: absolute;
        top: 0;
        left: 0;
        width: 4px;
        height: 100%;
        background: linear-gradient(to bottom, var(--primary-600), var(--primary-700));
        border-radius: 0 2px 2px 0;
    }
    
    .metric-card:hover {
        transform: translateY(-2px);
        box-shadow: var(--shadow-lg);
        border-color: var(--primary-200);
    }
    
    /* Tarjetas de predicción con efecto glass */
    .prediction-card {
        background: linear-gradient(135deg, var(--primary-600), #6366F1, var(--primary-700));
        color: white;
        padding: 2rem;
        border-radius: 16px;
        margin-bottom: 1rem;
        box-shadow: var(--shadow-lg);
        position: relative;
        backdrop-filter: blur(10px);
        border: 1px solid rgba(255,255,255,0.2);
    }
    
    .prediction-card::before {
        content: '';
        position: absolute;
        top: 0;
        left: 0;
        right: 0;
        bottom: 0;
        background: linear-gradient(45deg, transparent 30%, rgba(255,255,255,0.1) 50%, transparent 70%);
        opacity: 0.3;
        pointer-events: none;
        border-radius: inherit;
    }
    
    .prediction-card h4 {
        font-weight: 600;
        margin-bottom: 0.75rem;
        font-size: 1.25rem;
    }
    
    .prediction-card p {
        margin-bottom: 0.5rem;
        opacity: 0.95;
        line-height: 1.6;
    }
    
    /* Indicadores de confianza mejorados */
    .confidence-high {
        border-left: 4px solid var(--secondary-600) !important;
        background: linear-gradient(135deg, #ECFDF5 0%, #F0FDF4 100%) !important;
        border-color: var(--secondary-600) !important;
        color: #065F46 !important;
    }
    
    .confidence-high::before {
        background: linear-gradient(to bottom, var(--secondary-600), var(--secondary-700)) !important;
    }
    
    .confidence-medium {
        border-left: 4px solid var(--accent-500) !important;
        background: linear-gradient(135deg, #FFFBEB 0%, #FEF3C7 100%) !important;
        border-color: var(--accent-500) !important;
        color: #92400E !important;
    }
    
    .confidence-medium::before {
        background: linear-gradient(to bottom, var(--accent-500), var(--accent-600)) !important;
    }
    
    .confidence-low {
        border-left: 4px solid var(--danger-500) !important;
        background: linear-gradient(135deg, #FEF2F2 0%, #FECACA 100%) !important;
        border-color: var(--danger-500) !important;
        color: #991B1B !important;
    }
    
    .confidence-low::before {
        background: linear-gradient(to bottom, var(--danger-500), var(--danger-600)) !important;
    }

    /* Estilos específicos para modo oscuro */
    @media (prefers-color-scheme: dark) {
        .confidence-high {
            background: linear-gradient(135deg, #064E3B 0%, #065F46 100%) !important;
            color: #A7F3D0 !important;
            border-left-color: #10B981 !important;
        }
        
        .confidence-medium {
            background: linear-gradient(135deg, #92400E 0%, #B45309 100%) !important;
            color: #FDE68A !important;
            border-left-color: #F59E0B !important;
        }
        
        .confidence-low {
            background: linear-gradient(135deg, #991B1B 0%, #B91C1C 100%) !important;
            color: #FECACA !important;
            border-left-color: #EF4444 !important;
        }
    }

    /* Detectar modo oscuro de Streamlit específicamente */
    [data-theme="dark"] .confidence-high,
    .stApp[data-theme="dark"] .confidence-high {
        background: linear-gradient(135deg, #064E3B 0%, #065F46 100%) !important;
        color: #A7F3D0 !important;
        border-left-color: #10B981 !important;
    }
    
    [data-theme="dark"] .confidence-medium,
    .stApp[data-theme="dark"] .confidence-medium {
        background: linear-gradient(135deg, #92400E 0%, #B45309 100%) !important;
        color: #FDE68A !important;
        border-left-color: #F59E0B !important;
    }
    
    [data-theme="dark"] .confidence-low,
    .stApp[data-theme="dark"] .confidence-low {
        background: linear-gradient(135deg, #991B1B 0%, #B91C1C 100%) !important;
        color: #FECACA !important;
        border-left-color: #EF4444 !important;
    }
    
    /* Botones modernos con efectos */
    .nav-button, .stButton > button {
        background: linear-gradient(135deg, var(--primary-600), var(--primary-700)) !important;
        color: white !important;
        border: none !important;
        padding: 0.75rem 1.5rem !important;
        border-radius: 12px !important;
        margin: 0.25rem !important;
        cursor: pointer !important;
        font-weight: 500 !important;
        font-size: 0.95rem !important;
        transition: all 0.3s cubic-bezier(0.4, 0, 0.2, 1) !important;
        box-shadow: var(--shadow-md) !important;
    }
    
    .nav-button:hover, .stButton > button:hover {
        transform: translateY(-1px) !important;
        box-shadow: var(--shadow-lg) !important;
        background: linear-gradient(135deg, var(--primary-700), #4338CA) !important;
    }
    
    .nav-button:active, .stButton > button:active {
        transform: translateY(0) !important;
        box-shadow: var(--shadow-md) !important;
    }
    
    /* Tabs modernos */
    .stTabs [data-baseweb="tab-list"] {
        gap: 1rem;
        background: var(--neutral-50);
        padding: 0.5rem;
        border-radius: 16px;
        border: 1px solid var(--neutral-200);
    }
    
    .stTabs [data-baseweb="tab"] {
        background: transparent;
        border-radius: 12px;
        color: var(--neutral-700);
        font-weight: 500;
        padding: 0.75rem 1.5rem;
        transition: all 0.3s ease;
    }
    
    .stTabs [aria-selected="true"] {
        background: white !important;
        color: var(--primary-600) !important;
        box-shadow: var(--shadow-sm);
    }
    
    /* Inputs y selectores */
    .stSelectbox > div > div, .stSlider > div > div {
        border-radius: 12px !important;
        border-color: var(--neutral-200) !important;
    }
    
    .stSelectbox > div > div:focus-within {
        border-color: var(--primary-600) !important;
        box-shadow: 0 0 0 3px rgba(79, 70, 229, 0.1) !important;
    }
    
    /* Métricas de Streamlit */
    [data-testid="metric-container"] {
        background: white;
        border: 1px solid var(--neutral-200);
        padding: 1.5rem;
        border-radius: 16px;
        box-shadow: var(--shadow-sm);
        transition: all 0.3s ease;
    }
    
    [data-testid="metric-container"]:hover {
        box-shadow: var(--shadow-md);
        transform: translateY(-1px);
    }
    
    /* Alertas y notificaciones */
    .stAlert {
        border-radius: 12px !important;
        border: 1px solid var(--neutral-200) !important;
        box-shadow: var(--shadow-sm) !important;
    }
    
    .stSuccess {
        background: linear-gradient(135deg, #ECFDF5 0%, #F0FDF4 100%) !important;
        border-color: var(--secondary-600) !important;
    }
    
    .stWarning {
        background: linear-gradient(135deg, #FFFBEB 0%, #FEF3C7 100%) !important;
        border-color: var(--accent-500) !important;
    }
    
    .stError {
        background: linear-gradient(135deg, #FEF2F2 0%, #FECACA 100%) !important;
        border-color: var(--danger-500) !important;
    }
    
    .stInfo {
        background: linear-gradient(135deg, #EFF6FF 0%, #DBEAFE 100%) !important;
        border-color: var(--primary-600) !important;
    }
    
    /* DataFrames modernos */
    .stDataFrame {
        border-radius: 12px !important;
        overflow: hidden !important;
        box-shadow: var(--shadow-md) !important;
    }
    
    /* Spinner personalizado */
    .stSpinner > div {
        border-color: var(--primary-600) !important;
    }
    
    /* Scrollbars personalizados */
    ::-webkit-scrollbar {
        width: 8px;
        height: 8px;
    }
    
    ::-webkit-scrollbar-track {
        background: var(--neutral-100);
        border-radius: 4px;
    }
    
    ::-webkit-scrollbar-thumb {
        background: var(--neutral-300);
        border-radius: 4px;
    }
    
    ::-webkit-scrollbar-thumb:hover {
        background: var(--primary-600);
    }
    
    /* Animaciones para componentes interactivos */
    .stButton > button, .metric-card, .prediction-card, .stTabs [data-baseweb="tab"], [data-testid="metric-container"] {
        transition: box-shadow 0.3s ease, transform 0.3s ease;
    }
    
    /* Media queries para responsive */
    @media (max-width: 768px) {
        .main-header {
            padding: 2rem 1rem;
            border-radius: 16px;
        }
        
        .main-header h1 {
            font-size: 2rem;
        }
        
        .metric-card, .prediction-card {
            padding: 1.25rem;
            border-radius: 12px;
        }
    }
</style>
""", unsafe_allow_html=True)

@st.cache_resource
def initialize_database():
    """Inicializa solo la base de datos"""
<<<<<<< HEAD
    log_timing("🔄 INICIO: Inicializando DatabaseManager...")
    db = DatabaseManager()
    log_timing("✅ COMPLETADO: DatabaseManager inicializado")
    return db
=======
    return DatabaseManager()
>>>>>>> e83b8f85

@st.cache_resource
def initialize_prediction_service(_db):
    """Inicializa el servicio de predicciones de manera diferida"""
<<<<<<< HEAD
    log_timing("🔄 INICIO: Inicializando UnifiedPredictionService...")
    service = UnifiedPredictionService(_db)
    log_timing("✅ COMPLETADO: UnifiedPredictionService inicializado")
    return service
=======
    return UnifiedPredictionService(_db)
>>>>>>> e83b8f85

@st.cache_resource  
def initialize_analytics_engine(_db):
    """Inicializa el motor de análisis de manera diferida"""
<<<<<<< HEAD
    log_timing("🔄 INICIO: Inicializando UnifiedAnalyticsEngine...")
    engine = UnifiedAnalyticsEngine(_db)
    log_timing("✅ COMPLETADO: UnifiedAnalyticsEngine inicializado")
    return engine
=======
    return UnifiedAnalyticsEngine(_db)
>>>>>>> e83b8f85

def main():
    """Función principal de la aplicación"""
    
<<<<<<< HEAD
    log_timing("🔄 INICIO: Función main() ejecutándose...")
    
    # Header principal - renderizar INMEDIATAMENTE para evitar "Please wait..."
    log_timing("🔄 INICIO: Renderizando header...")
=======
    # Header principal - renderizar INMEDIATAMENTE para evitar "Please wait..."
>>>>>>> e83b8f85
    st.markdown("""
    <div class="main-header">
        <h1>🎲 Quiniela Loteka - Sistema de Análisis Unificado</h1>
        <p>Predicciones inteligentes basadas en análisis estadístico avanzado</p>
    </div>
    """, unsafe_allow_html=True)
    log_timing("✅ COMPLETADO: Header renderizado")
    
    # Navegación principal - crear tabs inmediatamente
<<<<<<< HEAD
    log_timing("🔄 INICIO: Creando tabs...")
=======
>>>>>>> e83b8f85
    tab1, tab2, tab3, tab4 = st.tabs([
        "📊 Dashboard Overview", 
        "🎯 Prediction Lab", 
        "🔍 Pattern Analysis",
        "📈 Data & Performance"
    ])
    log_timing("✅ COMPLETADO: Tabs creados")
    
    # Inicializar solo la base de datos inmediatamente (operación mínima)
    log_timing("🔄 INICIO: Verificando inicialización de DB...")
    if 'db_initialized' not in st.session_state:
        log_timing("🔄 INICIO: DB no inicializada, inicializando...")
        try:
            st.session_state.db = initialize_database()
            st.session_state.db_initialized = True
            log_timing("✅ COMPLETADO: DB inicializada y guardada en session_state")
        except Exception as e:
            log_timing(f"❌ ERROR: Error al conectar con la base de datos: {e}")
            st.error(f"❌ Error al conectar con la base de datos: {e}")
            st.stop()
    else:
        log_timing("✅ COMPLETADO: DB ya estaba inicializada en session_state")
    
    db = st.session_state.db
    log_timing("🔄 INICIO: Entrando a procesamiento de tabs...")
    
    # Inicializar solo la base de datos inmediatamente (operación mínima)
    if 'db_initialized' not in st.session_state:
        try:
            st.session_state.db = initialize_database()
            st.session_state.db_initialized = True
        except Exception as e:
            st.error(f"❌ Error al conectar con la base de datos: {e}")
            st.stop()
    
    db = st.session_state.db
    
    with tab1:
        # Vista inicial ligera - no cargar nada pesado automáticamente
        st.header("📊 Bienvenido al Sistema de Análisis")
        
        st.markdown("""
        ### 🎲 Sistema Unificado de Quiniela Loteka
        
        Este dashboard te permite analizar patrones históricos y generar predicciones inteligentes 
        para la Quiniela Loteka utilizando análisis estadístico avanzado.
        
        #### ¿Qué puedes hacer aquí?
        - 📈 **Análisis de Datos**: Visualiza tendencias y patrones históricos
        - 🎯 **Predicciones**: Genera recomendaciones basadas en múltiples estrategias  
        - 🔍 **Análisis de Patrones**: Descubre correlaciones y secuencias
        - 📊 **Rendimiento**: Monitorea la efectividad del sistema
        """)
        
        st.divider()
        
        # Botón para cargar el resumen completo  
        if st.button("🚀 Cargar Resumen Completo del Sistema", type="primary", use_container_width=True):
            # Inicializar analytics engine solo cuando el usuario lo solicite
            if 'analytics_engine' not in st.session_state:
                with st.spinner("🔄 Inicializando motor de análisis..."):
                    try:
                        st.session_state.analytics_engine = initialize_analytics_engine(db)
                    except Exception as e:
                        st.error(f"❌ Error al inicializar análisis: {e}")
                        st.stop()
            
            # Marcar que debe mostrar el dashboard
            st.session_state.show_dashboard = True
            st.rerun()
        
        # Mostrar dashboard solo si se solicitó
        if st.session_state.get('show_dashboard', False):
            if 'analytics_engine' in st.session_state:
                render_dashboard_overview(st.session_state.analytics_engine)
            else:
                st.warning("⚠️ Motor de análisis no inicializado. Haz clic en el botón de arriba.")
    
    with tab2:
        # Inicializar servicios solo cuando se necesiten
        if 'prediction_service' not in st.session_state:
            with st.spinner("🔄 Inicializando servicio de predicciones..."):
                try:
                    st.session_state.prediction_service = initialize_prediction_service(db)
                except Exception as e:
                    st.error(f"❌ Error al inicializar predicciones: {e}")
                    st.stop()
        
        if 'analytics_engine' not in st.session_state:
            with st.spinner("🔄 Inicializando motor de análisis..."):
                try:
                    st.session_state.analytics_engine = initialize_analytics_engine(db)
                except Exception as e:
                    st.error(f"❌ Error al inicializar análisis: {e}")
                    st.stop()
        
        render_prediction_lab(st.session_state.prediction_service, st.session_state.analytics_engine)
    
    with tab3:
        # Inicializar servicios solo cuando se necesiten
        if 'prediction_service' not in st.session_state:
            with st.spinner("🔄 Inicializando servicio de predicciones..."):
                try:
                    st.session_state.prediction_service = initialize_prediction_service(db)
                except Exception as e:
                    st.error(f"❌ Error al inicializar predicciones: {e}")
                    st.stop()
        
        if 'analytics_engine' not in st.session_state:
            with st.spinner("🔄 Inicializando motor de análisis..."):
                try:
                    st.session_state.analytics_engine = initialize_analytics_engine(db)
                except Exception as e:
                    st.error(f"❌ Error al inicializar análisis: {e}")
                    st.stop()
        
        render_pattern_analysis(st.session_state.prediction_service, st.session_state.analytics_engine)
    
    with tab4:
        # Inicializar analytics engine solo cuando se necesite
        if 'analytics_engine' not in st.session_state:
            with st.spinner("🔄 Inicializando motor de análisis..."):
                try:
                    st.session_state.analytics_engine = initialize_analytics_engine(db)
                except Exception as e:
                    st.error(f"❌ Error al inicializar análisis: {e}")
                    st.stop()
        
        render_data_performance(st.session_state.analytics_engine)

def render_dashboard_overview(analytics_engine):
    """Renderiza el dashboard principal con resumen general"""
    
    st.header("📊 Resumen General del Sistema")
    
    # Selector de período
    col1, col2 = st.columns([3, 1])
    with col1:
        st.subheader("Período de Análisis")
    with col2:
        period_days = st.selectbox(
            "Seleccionar período:",
            [30, 90, 180, 365, 730],
            index=2,  # 180 días por defecto
            format_func=lambda x: f"{x} días ({x//30} meses)" if x < 365 else f"{x} días ({x//365} años)"
        )
    
    # Obtener datos del dashboard
    with st.spinner("Cargando resumen del sistema..."):
        overview = analytics_engine.get_dashboard_overview(days=period_days)
    
    if 'error' in overview:
        st.error(f"❌ {overview['error']}")
        return
    
    # Métricas principales
    st.subheader("📈 Métricas Principales")
    
    col1, col2, col3, col4 = st.columns(4)
    
    with col1:
        st.metric(
            "Total de Sorteos",
            overview['general_stats']['total_draws'],
            delta=f"{overview['recent_activity']['last_30_days']} últimos 30 días"
        )
    
    with col2:
        st.metric(
            "Números Únicos",
            overview['general_stats']['unique_numbers'],
            delta=f"{overview['general_stats']['coverage_percentage']}% cobertura"
        )
    
    with col3:
        st.metric(
            "Promedio Diario",
            overview['general_stats']['draws_per_day'],
            delta=f"{overview['recent_activity']['daily_average']} últimos 30 días"
        )
    
    with col4:
        st.metric(
<<<<<<< HEAD
            "Números Faltantes",
            len(overview['missing_numbers']),
            delta=f"{100 - overview['general_stats']['coverage_percentage']:.1f}% sin aparecer"
        )
    
    # Gráficos principales
    col1, col2 = st.columns(2)
    
    with col1:
        st.subheader("🔥 Top 10 Números Más Frecuentes")
        
        if overview['hot_numbers']:
            hot_df = pd.DataFrame(overview['hot_numbers'])
            
            fig = px.bar(
                hot_df, 
                x='number', 
                y='count',
                title="Números Más Frecuentes",
                color='count',
                color_continuous_scale='Reds'
            )
            fig.update_layout(
                xaxis_title="Número",
                yaxis_title="Frecuencia",
                showlegend=False,
                height=400
            )
            st.plotly_chart(fig, use_container_width=True)
            
            # Tabla detallada
            st.dataframe(
                hot_df.rename(columns={
                    'number': 'Número',
                    'count': 'Apariciones',
                    'percentage': 'Porcentaje'
                }),
                hide_index=True,
                use_container_width=True
            )
    
    with col2:
        st.subheader("❄️ Top 10 Números Menos Frecuentes")
        
        if overview['cold_numbers']:
            cold_df = pd.DataFrame(overview['cold_numbers'])
            
            fig = px.bar(
                cold_df, 
                x='number', 
                y='count',
                title="Números Menos Frecuentes",
                color='count',
                color_continuous_scale='Blues'
            )
            fig.update_layout(
                xaxis_title="Número",
                yaxis_title="Frecuencia",
                showlegend=False,
                height=400
            )
            st.plotly_chart(fig, use_container_width=True)
            
            # Tabla detallada
            st.dataframe(
                cold_df.rename(columns={
                    'number': 'Número',
                    'count': 'Apariciones',
                    'percentage': 'Porcentaje'
                }),
                hide_index=True,
                use_container_width=True
            )
    
    # Distribución por rangos
    st.subheader("📊 Distribución por Rangos")
    
    if overview['range_distribution']:
        ranges_data = []
        for range_name, data in overview['range_distribution'].items():
            ranges_data.append({
                'Rango': range_name,
                'Cantidad': data['count'],
                'Porcentaje': data['percentage']
            })
        
        ranges_df = pd.DataFrame(ranges_data)
        
        col1, col2 = st.columns(2)
        
        with col1:
            fig = px.pie(
                ranges_df,
                values='Cantidad',
                names='Rango',
                title="Distribución por Rangos"
            )
            st.plotly_chart(fig, use_container_width=True)
        
        with col2:
            st.dataframe(ranges_df, hide_index=True, use_container_width=True)
    
    # Últimos sorteos
    st.subheader("🆕 Últimos Sorteos")
    
    if overview['latest_draws']:
        for draw in overview['latest_draws']:
            with st.container():
                col1, col2 = st.columns([1, 3])
                with col1:
                    st.write(f"**{draw['date']}**")
                with col2:
                    numbers_str = " - ".join([f"**{num:02d}**" for num in draw['numbers']])
                    st.markdown(f"🎯 {numbers_str}")
                st.divider()

def render_prediction_lab(prediction_service, analytics_engine):
    """Renderiza el laboratorio de predicciones"""
    
    st.header("🎯 Laboratorio de Predicciones")
    
    # Configuración de predicciones
    st.subheader("⚙️ Configuración de Predicción")
    
    col1, col2, col3, col4 = st.columns(4)
    
    with col1:
        # Obtener estrategias disponibles
        strategies = prediction_service.get_available_strategies()
        strategy_options = {key: config['name'] for key, config in strategies.items()}
        
        selected_strategy = st.selectbox(
            "Estrategia de Predicción:",
            options=list(strategy_options.keys()),
            format_func=lambda x: strategy_options[x]
        )
    
    with col2:
        period_days = st.selectbox(
            "Período de Datos:",
            [180, 365, 730, 1825],
            index=1,  # 365 días por defecto
            format_func=lambda x: f"{x} días ({x//365:.1f} años)" if x >= 365 else f"{x} días"
        )
    
    with col3:
        num_predictions = st.slider(
            "Número de Predicciones:",
            min_value=5,
            max_value=20,
            value=10
        )
    
    with col4:
        confidence_threshold = st.slider(
            "Umbral de Confianza:",
            min_value=0.1,
            max_value=0.8,
            value=0.3,
            step=0.1,
            format="%.1f"
        )
    
    # Descripción de la estrategia seleccionada
    if selected_strategy in strategies:
        strategy_config = strategies[selected_strategy]
        st.info(f"📋 **{strategy_config['name']}**: {strategy_config['description']}")
    
    # ===== NUEVA SECCIÓN: RECOMENDACIONES CIENTÍFICAS ESPECIALES =====
    st.divider()
    st.subheader("🧪 Recomendaciones Científicas Especiales")
    
    col1, col2 = st.columns(2)
    
    with col1:
        st.markdown("### 🎯 Jugada del Día")
        st.write("Los **3 números** más prometedores para hoy basados en análisis científico avanzado:")
        
        if st.button("🎯 Generar Jugada del Día", key="daily_btn"):
            with st.spinner("🔬 Analizando con machine learning y estadística Bayesiana..."):
                daily_result = prediction_service.get_daily_recommendation(period_days)
            
            if daily_result and 'recommendations' in daily_result:
                st.success("✅ **JUGADA DEL DÍA GENERADA**")
                
                for i, rec in enumerate(daily_result['recommendations'], 1):
                    confidence_class = (
                        "confidence-high" if rec['confidence'] >= 0.7 else
                        "confidence-medium" if rec['confidence'] >= 0.5 else
                        "confidence-low"
                    )
                    
                    st.markdown(f"""
                    <div class="metric-card {confidence_class}">
                        <h4>#{i} - Número {rec['number']:02d}</h4>
                        <p><strong>Probabilidad:</strong> {rec['probability']:.4f}</p>
                        <p><strong>Confianza:</strong> {rec['confidence']:.3f}</p>
                        <p><strong>Análisis:</strong> {rec['reasoning']}</p>
                    </div>
                    """, unsafe_allow_html=True)
                
                # Mostrar resumen científico
                st.info(f"🧬 **Método:** {daily_result.get('analysis_method', 'Ensemble Científico')}")
            else:
                st.error("❌ No se pudo generar la jugada del día")
    
    with col2:
        st.markdown("### 📅 Números para la Semana")
        st.write("Los **3 números** más estables para jugar durante toda la semana:")
        
        if st.button("📅 Generar Números Semanales", key="weekly_btn"):
            with st.spinner("📊 Calculando estabilidad y patrones temporales..."):
                weekly_result = prediction_service.get_weekly_recommendation(period_days)
            
            if weekly_result and 'recommendations' in weekly_result:
                st.success("✅ **NÚMEROS SEMANALES GENERADOS**")
                
                for i, rec in enumerate(weekly_result['recommendations'], 1):
                    stability_score = rec.get('stability_score', rec.get('probability', 0))
                    
                    st.markdown(f"""
                    <div class="metric-card confidence-medium">
                        <h4>#{i} - Número {rec['number']:02d}</h4>
                        <p><strong>Score de Estabilidad:</strong> {stability_score:.4f}</p>
                        <p><strong>Confianza:</strong> {rec['confidence']:.3f}</p>
                        <p><strong>Análisis:</strong> {rec['reasoning']}</p>
                    </div>
                    """, unsafe_allow_html=True)
                
                # Mostrar resumen científico
                st.info(f"📈 **Método:** {weekly_result.get('analysis_method', 'Análisis de Estabilidad')}")
            else:
                st.error("❌ No se pudieron generar números semanales")
    
    st.divider()
    
    # Botón para generar predicciones (original)
    if st.button("🚀 Generar Predicciones", type="primary", use_container_width=True):
        
        with st.spinner("Generando predicciones inteligentes..."):
            result = prediction_service.generate_predictions(
                strategy=selected_strategy,
                days=period_days,
                num_predictions=num_predictions,
                confidence_threshold=confidence_threshold
            )
        
        if 'error' in result:
            st.error(f"❌ {result['error']}")
            return
        
        # Mostrar predicciones
        st.subheader("🎯 Predicciones Generadas")
        
        if result['predictions']:
            # Estadísticas de las predicciones
            stats = result['statistics']
            
            col1, col2, col3, col4 = st.columns(4)
            
            with col1:
                st.metric("Total Predicciones", stats['total_predictions'])
            with col2:
                st.metric("Score Promedio", stats['score_stats']['average'])
            with col3:
                st.metric("Confianza Promedio", f"{stats['confidence_stats']['average']:.1%}")
            with col4:
                st.metric("Alta Confianza", stats['confidence_distribution']['alta'])
            
            # Lista de predicciones
            st.subheader("📋 Lista de Predicciones")
            
            for pred in result['predictions']:
                confidence_class = (
                    "confidence-high" if pred['confidence'] >= 0.8 else
                    "confidence-medium" if pred['confidence'] >= 0.6 else
                    "confidence-low"
                )
                
                with st.container():
                    st.markdown(f"""
                    <div class="metric-card {confidence_class}">
                        <h4>#{pred['rank']} - Número {pred['number']:02d}</h4>
                        <p><strong>Score:</strong> {pred['score']} | 
                           <strong>Confianza:</strong> {pred['confidence']:.1%} ({pred['confidence_level']})</p>
                        <p><strong>Componentes:</strong> {', '.join(pred['active_components'])}</p>
                        <p><strong>Análisis:</strong> {pred['reasoning']}</p>
                    </div>
                    """, unsafe_allow_html=True)
            
            # Análisis de componentes
            st.subheader("🔍 Análisis de Componentes")
            
            if 'component_contributions' in result:
                components_data = []
                for component, data in result['component_contributions'].items():
                    components_data.append({
                        'Componente': component.title(),
                        'Peso': f"{data['weight']:.1%}",
                        'Números Encontrados': data['numbers_found'],
                        'En Predicciones': data['numbers_in_predictions'],
                        'Efectividad': f"{data['effectiveness']:.1%}"
                    })
                
                components_df = pd.DataFrame(components_data)
                st.dataframe(components_df, hide_index=True, use_container_width=True)
            
            # Opción para guardar predicciones
            col1, col2 = st.columns(2)
            
            with col1:
                if st.button("💾 Guardar Predicciones"):
                    filename = f"predicciones_{selected_strategy}_{datetime.now().strftime('%Y%m%d_%H%M')}.json"
                    with open(filename, 'w', encoding='utf-8') as f:
                        json.dump(result, f, indent=2, ensure_ascii=False, default=str)
                    st.success(f"✅ Predicciones guardadas en: {filename}")
            
            with col2:
                # Análisis individual de números
                selected_number = st.selectbox(
                    "Analizar número específico:",
                    options=[pred['number'] for pred in result['predictions']],
                    format_func=lambda x: f"Número {x:02d}"
                )
                
                if st.button("🔍 Analizar Número"):
                    with st.spinner("Analizando número..."):
                        number_analysis = analytics_engine.get_number_analysis(selected_number, period_days)
                    
                    if 'error' not in number_analysis:
                        st.subheader(f"📊 Análisis del Número {selected_number:02d}")
                        
                        freq_analysis = number_analysis['frequency_analysis']
                        timing_analysis = number_analysis['timing_analysis']
                        
                        col1, col2, col3 = st.columns(3)
                        
                        with col1:
                            st.metric(
                                "Apariciones",
                                freq_analysis['appearances'],
                                delta=f"{freq_analysis['frequency_percentage']:.1f}%"
                            )
                        
                        with col2:
                            st.metric(
                                "Última Aparición",
                                timing_analysis['last_appearance'] or "N/A"
                            )
                        
                        with col3:
                            st.metric(
                                "Días Desde Última",
                                timing_analysis['days_since_last'] or "N/A"
                            )
                        
                        # Estado de predicción
                        status = timing_analysis['prediction_status']
                        status_emoji = {
                            'overdue': '🔥',
                            'recent': '❄️',
                            'normal': '📊'
                        }
                        
                        status_text = {
                            'overdue': 'Número atrasado - alta probabilidad',
                            'recent': 'Apareció recientemente - baja probabilidad',
                            'normal': 'En rango normal de aparición'
                        }
                        
                        st.info(f"{status_emoji.get(status, '📊')} {status_text.get(status, 'Estado normal')}")
        
        else:
            st.warning("⚠️ No se generaron predicciones con el umbral de confianza especificado. Intenta reducir el umbral.")

def render_data_performance(analytics_engine):
    """Renderiza la sección de datos y rendimiento"""
    
    st.header("📈 Datos y Rendimiento del Sistema")
    
    # Métricas de rendimiento
    with st.spinner("Cargando métricas de rendimiento..."):
        performance = analytics_engine.get_performance_metrics(days=90)
    
    if 'error' in performance:
        st.error(f"❌ {performance['error']}")
        return
    
    # Resumen de datos
    st.subheader("📊 Resumen de Datos")
    
    col1, col2, col3, col4 = st.columns(4)
    
    with col1:
        st.metric(
            "Total de Sorteos",
            performance['data_summary']['total_draws']
        )
    
    with col2:
        st.metric(
            "Números Únicos",
            performance['data_summary']['unique_numbers']
        )
    
    with col3:
        st.metric(
            "Días con Datos",
            performance['data_summary']['unique_dates']
        )
    
    with col4:
        st.metric(
            "Promedio Diario",
            performance['data_summary']['average_draws_per_day']
        )
    
    # Calidad de datos
    st.subheader("🔍 Calidad de Datos")
    
    quality = performance['data_quality']
    
    col1, col2 = st.columns(2)
    
    with col1:
        st.metric(
            "Completitud",
            f"{quality['completeness']}%",
            delta="Cobertura de números"
        )
        
        st.metric(
            "Densidad de Datos",
            f"{quality['data_density']}%",
            delta="Días con datos"
        )
    
    with col2:
        consistency_color = "normal" if quality['consistency'] == 'good' else "inverse"
        st.metric(
            "Consistencia",
            quality['consistency'].title(),
            delta=f"{quality['coverage_days']} de {performance['period']['days']} días",
            delta_color=consistency_color
        )
    
    # Actividad reciente
    st.subheader("🕐 Actividad Reciente")
    
    recent = performance['recent_activity']
    
    col1, col2, col3 = st.columns(3)
    
    with col1:
        st.metric(
            "Últimos 7 Días",
            recent['last_7_days'],
            delta=f"{recent['daily_average']} por día"
        )
    
    with col2:
        st.metric(
            "Última Actualización",
            recent['last_update'] or "N/A"
        )
    
    with col3:
        cache_status = performance['cache_status']
        total_cache = sum(cache_status.values())
        st.metric(
            "Cache del Sistema",
            total_cache,
            delta="entradas activas"
        )
    
    # Insights de patrones
    st.subheader("🎯 Insights de Patrones")
    
    with st.spinner("Analizando patrones..."):
        patterns = analytics_engine.get_pattern_insights(days=180)
    
    if 'error' not in patterns:
        col1, col2 = st.columns(2)
        
        with col1:
            st.subheader("🔢 Análisis de Dígitos")
            
            # Dígitos de unidades favoritos
            fav_units = patterns['digit_patterns']['favorite_units']
            units_df = pd.DataFrame(fav_units, columns=['Dígito', 'Frecuencia'])
            
            fig = px.bar(
                units_df.head(5),
                x='Dígito',
                y='Frecuencia',
                title="Top 5 Dígitos de Unidades"
            )
            st.plotly_chart(fig, use_container_width=True)
        
        with col2:
            st.subheader("📊 Análisis de Paridad")
            
            parity = patterns['parity_analysis']
            
            parity_df = pd.DataFrame([
                {'Tipo': 'Pares', 'Cantidad': parity['even_count'], 'Porcentaje': parity['even_percentage']},
                {'Tipo': 'Impares', 'Cantidad': parity['odd_count'], 'Porcentaje': parity['odd_percentage']}
            ])
            
            fig = px.pie(
                parity_df,
                values='Cantidad',
                names='Tipo',
                title="Distribución Par/Impar"
            )
            st.plotly_chart(fig, use_container_width=True)
        
        # Resumen de insights
        if patterns['summary']:
            st.subheader("💡 Insights Clave")
            for insight in patterns['summary']:
                st.info(f"🔍 {insight}")
        
        # Números faltantes
        missing = patterns['missing_numbers']
        if missing['numbers']:
            st.subheader("❄️ Números Sin Aparecer")
            st.warning(f"⚠️ {missing['count']} números ({missing['percentage']}%) no han aparecido en los últimos 180 días")
            
            # Mostrar números faltantes en formato compacto
            missing_chunks = [missing['numbers'][i:i+10] for i in range(0, len(missing['numbers']), 10)]
            for chunk in missing_chunks:
                numbers_str = " - ".join([f"{num:02d}" for num in chunk])
                st.code(numbers_str)
    
    # Controles del sistema
    st.subheader("🔧 Controles del Sistema")
    
    col1, col2, col3 = st.columns(3)
    
    with col1:
        if st.button("🗑️ Limpiar Cache", help="Limpia el cache del sistema para refrescar datos"):
            analytics_engine.clear_cache()
            st.success("✅ Cache limpiado")
    
    with col2:
        if st.button("🔄 Recargar Servicios", help="Reinicia los servicios del sistema"):
            st.cache_resource.clear()
            st.success("✅ Servicios recargados")
            st.rerun()
    
    with col3:
        if st.button("📥 Exportar Datos", help="Exporta datos del sistema"):
            export_data = {
                'performance': performance,
                'patterns': patterns if 'error' not in patterns else {},
                'export_date': datetime.now().isoformat()
            }
            
            filename = f"system_export_{datetime.now().strftime('%Y%m%d_%H%M')}.json"
            with open(filename, 'w', encoding='utf-8') as f:
                json.dump(export_data, f, indent=2, ensure_ascii=False, default=str)
            
            st.success(f"✅ Datos exportados a: {filename}")

def render_pattern_analysis(prediction_service, analytics_engine):
    """Renderiza el análisis avanzado de patrones"""
    
    st.header("🔍 Análisis Avanzado de Patrones")
    
    # Configuración del análisis
    st.subheader("⚙️ Configuración del Análisis")
    
    col1, col2, col3 = st.columns(3)
    
    with col1:
        pattern_days = st.selectbox(
            "Período de Análisis:",
            [180, 365, 730, 1825],  # 5 años
            index=3,  # 5 años por defecto
            format_func=lambda x: f"{x} días ({x//365:.1f} años)" if x >= 365 else f"{x} días"
        )
    
    with col2:
        show_pattern_details = st.checkbox(
            "Mostrar Detalles Técnicos",
            value=False,
            help="Muestra información técnica sobre los algoritmos de detección"
        )
    
    with col3:
        auto_compute = st.checkbox(
            "Auto-Computar",
            value=True,
            help="Computa automáticamente los patrones al cambiar parámetros"
        )
    
    # Botón manual para computar patrones
    compute_button = st.button("🔬 Analizar Patrones", key="compute_patterns_btn")
    
    if auto_compute or compute_button:
        with st.spinner(f"🔍 Analizando patrones en {pattern_days} días de datos..."):
            try:
                # Obtener el motor de patrones del servicio de predicciones
                pattern_engine = prediction_service.pattern_engine
                
                # Computar patrones
                pattern_results = pattern_engine.compute_patterns(pattern_days)
                
                # Obtener puntuaciones de números
                number_scores = pattern_engine.score_numbers(pattern_days)
                
                # Mostrar resultados
                render_pattern_results(pattern_results, number_scores, show_pattern_details)
                
            except Exception as e:
                st.error(f"❌ Error analizando patrones: {e}")
                st.info("💡 Asegúrate de que tienes suficientes datos históricos para el análisis.")
                import traceback
                with st.expander("Ver detalles del error"):
                    st.code(traceback.format_exc())
    else:
        st.info("👆 Haz clic en 'Analizar Patrones' para comenzar el análisis")

def render_pattern_results(pattern_results, number_scores, show_details):
    """Renderiza los resultados del análisis de patrones"""
    
    st.divider()
    st.subheader("📊 Resultados del Análisis")
    
    # Estadísticas generales
    if 'summary_stats' in pattern_results:
        stats = pattern_results['summary_stats']
        
        col1, col2, col3, col4 = st.columns(4)
        
        with col1:
            st.metric(
                "Patrones Detectados",
                stats.get('total_patterns_detected', 0),
                delta=f"{len(stats.get('patterns_by_type', {}))} tipos"
            )
        
        with col2:
            st.metric(
                "Fuerza Promedio",
                f"{stats.get('average_strength', 0):.3f}",
                delta="0-1 escala"
            )
        
        with col3:
            st.metric(
                "Soporte Total",
                stats.get('total_support', 0),
                delta="ocurrencias"
            )
        
        with col4:
            numbers_with_patterns = len([n for n, s in number_scores.items() if s['score'] > 0])
            st.metric(
                "Números Afectados",
                numbers_with_patterns,
                delta=f"{numbers_with_patterns}% cobertura"
            )
    
    # Patrones por tipo
    if 'patterns' in pattern_results:
        st.subheader("🎯 Patrones por Tipo")
        
        pattern_tabs = st.tabs(["🔄 Secuenciales", "📅 Cíclicos", "🔗 Correlaciones"])
        
        # Tab de patrones secuenciales
        with pattern_tabs[0]:
            render_sequential_patterns(pattern_results.get('patterns', {}).get('sequential', {}), show_details)
        
        # Tab de patrones cíclicos  
        with pattern_tabs[1]:
            render_cyclical_patterns(pattern_results.get('patterns', {}).get('cyclical', {}), show_details)
        
        # Tab de patrones de correlación
        with pattern_tabs[2]:
            render_correlation_patterns(pattern_results.get('patterns', {}).get('correlation', {}), show_details)
    
    # Top números con mejores puntuaciones de patrones
    st.subheader("🏆 Top Números por Puntuación de Patrones")
    
    if number_scores:
        # Ordenar números por puntuación
        sorted_numbers = sorted(
            [(num, data) for num, data in number_scores.items() if data['score'] > 0],
            key=lambda x: x[1]['score'],
            reverse=True
        )[:15]  # Top 15
        
        if sorted_numbers:
            for rank, (number, data) in enumerate(sorted_numbers, 1):
                confidence_class = (
                    "confidence-high" if data['confidence'] >= 0.7 else
                    "confidence-medium" if data['confidence'] >= 0.5 else
                    "confidence-low"
                )
                
                # Generar resumen de patrones
                pattern_summary = []
                for pattern_type, details_list in data.get('details', {}).items():
                    if isinstance(details_list, list) and details_list:
                        pattern_summary.append(f"{pattern_type}: {len(details_list)} patrones")
                
                summary_text = " | ".join(pattern_summary) if pattern_summary else "Patrones básicos"
                
                st.markdown(f"""
                <div class="metric-card {confidence_class}">
                    <h4>#{rank} - Número {number:02d}</h4>
                    <p><strong>Puntuación de Patrones:</strong> {data['score']:.2f}</p>
                    <p><strong>Confianza:</strong> {data['confidence']:.3f}</p>
                    <p><strong>Patrones:</strong> {summary_text}</p>
                </div>
                """, unsafe_allow_html=True)
        else:
            st.info("No se encontraron números con puntuaciones significativas de patrones.")
    else:
        st.info("No hay datos de puntuación de números disponibles.")

def render_sequential_patterns(sequential_data, show_details):
    """Renderiza información de patrones secuenciales"""
    
    if 'patterns' in sequential_data and sequential_data['patterns']:
        st.write(f"**🔄 {len(sequential_data['patterns'])} patrones secuenciales detectados**")
        
        for i, pattern in enumerate(sequential_data['patterns'][:5], 1):  # Mostrar top 5
            with st.expander(f"Patrón Secuencial #{i} - Fuerza: {pattern.get('strength', 0):.3f}"):
                signature = pattern.get('signature', {})
                
                if signature.get('type') == 'markov_transition':
                    st.write(f"**Tipo:** Transición de Markov")
                    st.write(f"**Desde número:** {signature.get('from_number')}")
                    st.write(f"**Transiciones detectadas:** {signature.get('transition_count')}")
                
                if show_details and 'number_scores' in pattern:
                    st.write("**Números afectados:**")
                    for num, score_data in list(pattern['number_scores'].items())[:5]:
                        st.write(f"  • {num}: {score_data.get('reasoning', 'Sin detalles')}")
    else:
        st.info("No se detectaron patrones secuenciales significativos.")

def render_cyclical_patterns(cyclical_data, show_details):
    """Renderiza información de patrones cíclicos"""
    
    if 'patterns' in cyclical_data and cyclical_data['patterns']:
        st.write(f"**📅 {len(cyclical_data['patterns'])} patrones cíclicos detectados**")
        
        for i, pattern in enumerate(cyclical_data['patterns'][:5], 1):  # Mostrar top 5
            with st.expander(f"Patrón Cíclico #{i} - Fuerza: {pattern.get('strength', 0):.3f}"):
                signature = pattern.get('signature', {})
                pattern_type = signature.get('type', 'unknown')
                
                if pattern_type == 'weekday_bias':
                    st.write(f"**Tipo:** Sesgo por día de la semana")
                    st.write(f"**Número:** {signature.get('number')}")
                    st.write(f"**Días significativos:** {signature.get('significant_days')}")
                
                elif pattern_type == 'monthly_seasonal':
                    st.write(f"**Tipo:** Patrón estacional mensual")
                    st.write(f"**Número:** {signature.get('number')}")
                    peak_months = signature.get('peak_months', [])
                    if peak_months:
                        month_names = ['Ene', 'Feb', 'Mar', 'Abr', 'May', 'Jun',
                                     'Jul', 'Ago', 'Sep', 'Oct', 'Nov', 'Dic']
                        peak_names = [month_names[m-1] for m in peak_months if 1 <= m <= 12]
                        st.write(f"**Meses pico:** {', '.join(peak_names)}")
                
                if show_details and 'number_scores' in pattern:
                    st.write("**Detalles técnicos:**")
                    for num, score_data in list(pattern['number_scores'].items())[:3]:
                        st.write(f"  • {num}: {score_data.get('reasoning', 'Sin detalles')}")
    else:
        st.info("No se detectaron patrones cíclicos significativos.")

def render_correlation_patterns(correlation_data, show_details):
    """Renderiza información de patrones de correlación"""
    
    if 'patterns' in correlation_data and correlation_data['patterns']:
        st.write(f"**🔗 {len(correlation_data['patterns'])} patrones de correlación detectados**")
        
        for i, pattern in enumerate(correlation_data['patterns'][:5], 1):  # Mostrar top 5
            with st.expander(f"Correlación #{i} - Fuerza: {pattern.get('strength', 0):.3f}"):
                signature = pattern.get('signature', {})
                
                if signature.get('type') == 'number_correlation':
                    numbers = signature.get('numbers', [])
                    pmi_score = signature.get('pmi_score', 0)
                    
                    st.write(f"**Tipo:** Correlación entre números")
                    st.write(f"**Números correlacionados:** {numbers[0]} ↔ {numbers[1]}")
                    st.write(f"**PMI Score:** {pmi_score:.3f}")
                    
                    if show_details:
                        params = pattern.get('params', {})
                        st.write(f"**Chi-cuadrado:** {params.get('chi_square', 0):.2f}")
                        st.write(f"**P-valor estimado:** {params.get('p_value_estimate', 0):.4f}")
                
                if show_details and 'number_scores' in pattern:
                    st.write("**Números afectados:**")
                    for num, score_data in pattern['number_scores'].items():
                        other_num = score_data.get('details', {}).get('correlated_with', 'N/A')
                        st.write(f"  • {num} (correlacionado con {other_num})")
    else:
        st.info("No se detectaron correlaciones significativas entre números.")

if __name__ == "__main__":
    log_timing("🚀 INICIO: Archivo app.py ejecutándose...")
    log_timing("🔄 INICIO: Llamando a main()...")
    main()
    log_timing("✅ COMPLETADO: main() terminado, app.py completado")
=======
            "N
>>>>>>> e83b8f85
<|MERGE_RESOLUTION|>--- conflicted
+++ resolved
@@ -424,50 +424,39 @@
 @st.cache_resource
 def initialize_database():
     """Inicializa solo la base de datos"""
-<<<<<<< HEAD
+@st.cache_resource
+def initialize_database_manager():
+    """Inicializa el gestor de base de datos de manera diferida"""
     log_timing("🔄 INICIO: Inicializando DatabaseManager...")
     db = DatabaseManager()
     log_timing("✅ COMPLETADO: DatabaseManager inicializado")
     return db
-=======
-    return DatabaseManager()
->>>>>>> e83b8f85
+
 
 @st.cache_resource
 def initialize_prediction_service(_db):
     """Inicializa el servicio de predicciones de manera diferida"""
-<<<<<<< HEAD
     log_timing("🔄 INICIO: Inicializando UnifiedPredictionService...")
     service = UnifiedPredictionService(_db)
     log_timing("✅ COMPLETADO: UnifiedPredictionService inicializado")
     return service
-=======
-    return UnifiedPredictionService(_db)
->>>>>>> e83b8f85
+
 
 @st.cache_resource  
 def initialize_analytics_engine(_db):
     """Inicializa el motor de análisis de manera diferida"""
-<<<<<<< HEAD
     log_timing("🔄 INICIO: Inicializando UnifiedAnalyticsEngine...")
     engine = UnifiedAnalyticsEngine(_db)
     log_timing("✅ COMPLETADO: UnifiedAnalyticsEngine inicializado")
     return engine
-=======
-    return UnifiedAnalyticsEngine(_db)
->>>>>>> e83b8f85
+
 
 def main():
     """Función principal de la aplicación"""
-    
-<<<<<<< HEAD
     log_timing("🔄 INICIO: Función main() ejecutándose...")
-    
+
     # Header principal - renderizar INMEDIATAMENTE para evitar "Please wait..."
     log_timing("🔄 INICIO: Renderizando header...")
-=======
-    # Header principal - renderizar INMEDIATAMENTE para evitar "Please wait..."
->>>>>>> e83b8f85
     st.markdown("""
     <div class="main-header">
         <h1>🎲 Quiniela Loteka - Sistema de Análisis Unificado</h1>
@@ -475,12 +464,9 @@
     </div>
     """, unsafe_allow_html=True)
     log_timing("✅ COMPLETADO: Header renderizado")
-    
+
     # Navegación principal - crear tabs inmediatamente
-<<<<<<< HEAD
     log_timing("🔄 INICIO: Creando tabs...")
-=======
->>>>>>> e83b8f85
     tab1, tab2, tab3, tab4 = st.tabs([
         "📊 Dashboard Overview", 
         "🎯 Prediction Lab", 
@@ -664,10 +650,9 @@
     
     with col4:
         st.metric(
-<<<<<<< HEAD
-            "Números Faltantes",
-            len(overview['missing_numbers']),
-            delta=f"{100 - overview['general_stats']['coverage_percentage']:.1f}% sin aparecer"
+    "Números Faltantes",
+    len(overview['missing_numbers']),
+    delta=f"{100 - overview['general_stats']['coverage_percentage']:.1f}% sin aparecer"
         )
     
     # Gráficos principales
@@ -1478,7 +1463,4 @@
     log_timing("🚀 INICIO: Archivo app.py ejecutándose...")
     log_timing("🔄 INICIO: Llamando a main()...")
     main()
-    log_timing("✅ COMPLETADO: main() terminado, app.py completado")
-=======
-            "N
->>>>>>> e83b8f85
+    log_timing("✅ COMPLETADO: main() terminado, app.py completado")